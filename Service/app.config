﻿<?xml version="1.0" encoding="utf-8"?>
<configuration>
<<<<<<< HEAD
<startup><supportedRuntime version="v4.0" sku=".NETFramework,Version=v4.8"/></startup></configuration>
=======
  <startup>
    <supportedRuntime version="v4.0" sku=".NETFramework,Version=v4.8" />
  </startup>
  <runtime>
    <assemblyBinding xmlns="urn:schemas-microsoft-com:asm.v1">
      <dependentAssembly>
        <assemblyIdentity name="System.Runtime.CompilerServices.Unsafe" publicKeyToken="b03f5f7f11d50a3a" culture="neutral" />
        <bindingRedirect oldVersion="0.0.0.0-6.0.0.0" newVersion="6.0.0.0" />
      </dependentAssembly>
      <dependentAssembly>
        <assemblyIdentity name="System.Memory" publicKeyToken="cc7b13ffcd2ddd51" culture="neutral" />
        <bindingRedirect oldVersion="0.0.0.0-4.0.1.1" newVersion="4.0.1.1" />
      </dependentAssembly>
      <dependentAssembly>
        <assemblyIdentity name="Microsoft.Extensions.Primitives" publicKeyToken="adb9793829ddae60" culture="neutral" />
        <bindingRedirect oldVersion="0.0.0.0-3.1.7.0" newVersion="3.1.7.0" />
      </dependentAssembly>
      <dependentAssembly>
        <assemblyIdentity name="Microsoft.Extensions.Configuration.Abstractions" publicKeyToken="adb9793829ddae60" culture="neutral" />
        <bindingRedirect oldVersion="0.0.0.0-3.1.7.0" newVersion="3.1.7.0" />
      </dependentAssembly>
      <dependentAssembly>
        <assemblyIdentity name="Microsoft.Extensions.DependencyInjection.Abstractions" publicKeyToken="adb9793829ddae60" culture="neutral" />
        <bindingRedirect oldVersion="0.0.0.0-3.1.7.0" newVersion="3.1.7.0" />
      </dependentAssembly>
      <dependentAssembly>
        <assemblyIdentity name="System.Threading.Tasks.Extensions" publicKeyToken="cc7b13ffcd2ddd51" culture="neutral" />
        <bindingRedirect oldVersion="0.0.0.0-4.2.0.1" newVersion="4.2.0.1" />
      </dependentAssembly>
      <dependentAssembly>
        <assemblyIdentity name="Microsoft.Extensions.Options" publicKeyToken="adb9793829ddae60" culture="neutral" />
        <bindingRedirect oldVersion="0.0.0.0-3.1.7.0" newVersion="3.1.7.0" />
      </dependentAssembly>
      <dependentAssembly>
        <assemblyIdentity name="Microsoft.Extensions.Logging.Abstractions" publicKeyToken="adb9793829ddae60" culture="neutral" />
        <bindingRedirect oldVersion="0.0.0.0-3.1.7.0" newVersion="3.1.7.0" />
      </dependentAssembly>
      <dependentAssembly>
        <assemblyIdentity name="Microsoft.Extensions.DependencyInjection" publicKeyToken="adb9793829ddae60" culture="neutral" />
        <bindingRedirect oldVersion="0.0.0.0-3.1.7.0" newVersion="3.1.7.0" />
      </dependentAssembly>
      <dependentAssembly>
        <assemblyIdentity name="System.ValueTuple" publicKeyToken="cc7b13ffcd2ddd51" culture="neutral" />
        <bindingRedirect oldVersion="0.0.0.0-4.0.3.0" newVersion="4.0.3.0" />
      </dependentAssembly>
      <dependentAssembly>
        <assemblyIdentity name="System.Buffers" publicKeyToken="cc7b13ffcd2ddd51" culture="neutral" />
        <bindingRedirect oldVersion="0.0.0.0-4.0.3.0" newVersion="4.0.3.0" />
      </dependentAssembly>
      <dependentAssembly>
        <assemblyIdentity name="Microsoft.Extensions.Logging" publicKeyToken="adb9793829ddae60" culture="neutral" />
        <bindingRedirect oldVersion="0.0.0.0-3.1.7.0" newVersion="3.1.7.0" />
      </dependentAssembly>
    </assemblyBinding>
  </runtime>
</configuration>
>>>>>>> 969ce61e
<|MERGE_RESOLUTION|>--- conflicted
+++ resolved
@@ -1,8 +1,5 @@
 ﻿<?xml version="1.0" encoding="utf-8"?>
 <configuration>
-<<<<<<< HEAD
-<startup><supportedRuntime version="v4.0" sku=".NETFramework,Version=v4.8"/></startup></configuration>
-=======
   <startup>
     <supportedRuntime version="v4.0" sku=".NETFramework,Version=v4.8" />
   </startup>
@@ -58,5 +55,4 @@
       </dependentAssembly>
     </assemblyBinding>
   </runtime>
-</configuration>
->>>>>>> 969ce61e
+</configuration>