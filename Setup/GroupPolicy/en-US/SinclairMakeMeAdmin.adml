--- conflicted
+++ resolved
@@ -96,18 +96,15 @@
         <text>The number of minutes for which administrative rights will be granted.</text>
         <decimalTextBox refId="AdminRightsTimeoutValue" defaultValue="10" spinStep="5">admin rights timeout:</decimalTextBox>
       </presentation>
-<<<<<<< HEAD
       <presentation id="Log_Off_After_Expiration_Spin">
         <text>The number of seconds after which a user is logged off, once their administrative privileges expire.</text>
         <decimalTextBox refId="LogOffAfterExpirationValue" defaultValue="60" spinStep="5">Log off after:</decimalTextBox>
       </presentation>
       <presentation id="Log_Off_Message_TextBox">
         <multiTextBox refId="LogOffMessageTextBox">Enter a message to be displayed to users before they are logged off.</multiTextBox>
-=======
       <presentation id="TCP_Service_Port_Spin">
         <text>The TCP port to be used for remote administrative rights requests.</text>
         <decimalTextBox refId="TCPServicePortValue" defaultValue="808" spin="false">TCP Service Port:</decimalTextBox>
->>>>>>> 969ce61e
       </presentation>
       <presentation id="AllowedEntitiesMultiText_Presentation">
         <multiTextBox refId="AllowedEntitiesMultiText">Enter allowed SIDs or names:</multiTextBox>
