<<<<<<< HEAD
<?xml version="1.0" encoding="utf-8"?>
<configuration>
    <startup> 
        <supportedRuntime version="v4.0" sku=".NETFramework,Version=v4.8"/>
=======
﻿<?xml version="1.0" encoding="utf-8"?>
<configuration>
    <startup> 
        <supportedRuntime version="v4.0" sku=".NETFramework,Version=v4.8" />
>>>>>>> 969ce61e
    </startup>
  <runtime>
    <assemblyBinding xmlns="urn:schemas-microsoft-com:asm.v1">
      <dependentAssembly>
        <assemblyIdentity name="System.Runtime.CompilerServices.Unsafe" publicKeyToken="b03f5f7f11d50a3a" culture="neutral" />
        <bindingRedirect oldVersion="0.0.0.0-6.0.0.0" newVersion="6.0.0.0" />
      </dependentAssembly>
      <dependentAssembly>
        <assemblyIdentity name="System.Memory" publicKeyToken="cc7b13ffcd2ddd51" culture="neutral" />
        <bindingRedirect oldVersion="0.0.0.0-4.0.1.1" newVersion="4.0.1.1" />
      </dependentAssembly>
      <dependentAssembly>
        <assemblyIdentity name="Microsoft.Extensions.Primitives" publicKeyToken="adb9793829ddae60" culture="neutral" />
        <bindingRedirect oldVersion="0.0.0.0-3.1.7.0" newVersion="3.1.7.0" />
      </dependentAssembly>
      <dependentAssembly>
        <assemblyIdentity name="Microsoft.Extensions.Configuration.Abstractions" publicKeyToken="adb9793829ddae60" culture="neutral" />
        <bindingRedirect oldVersion="0.0.0.0-3.1.7.0" newVersion="3.1.7.0" />
      </dependentAssembly>
      <dependentAssembly>
        <assemblyIdentity name="Microsoft.Extensions.DependencyInjection.Abstractions" publicKeyToken="adb9793829ddae60" culture="neutral" />
        <bindingRedirect oldVersion="0.0.0.0-3.1.7.0" newVersion="3.1.7.0" />
      </dependentAssembly>
      <dependentAssembly>
        <assemblyIdentity name="System.Threading.Tasks.Extensions" publicKeyToken="cc7b13ffcd2ddd51" culture="neutral" />
        <bindingRedirect oldVersion="0.0.0.0-4.2.0.1" newVersion="4.2.0.1" />
      </dependentAssembly>
      <dependentAssembly>
        <assemblyIdentity name="Microsoft.Extensions.Options" publicKeyToken="adb9793829ddae60" culture="neutral" />
        <bindingRedirect oldVersion="0.0.0.0-3.1.7.0" newVersion="3.1.7.0" />
      </dependentAssembly>
      <dependentAssembly>
        <assemblyIdentity name="Microsoft.Extensions.Logging.Abstractions" publicKeyToken="adb9793829ddae60" culture="neutral" />
        <bindingRedirect oldVersion="0.0.0.0-3.1.7.0" newVersion="3.1.7.0" />
      </dependentAssembly>
      <dependentAssembly>
        <assemblyIdentity name="Microsoft.Extensions.DependencyInjection" publicKeyToken="adb9793829ddae60" culture="neutral" />
        <bindingRedirect oldVersion="0.0.0.0-3.1.7.0" newVersion="3.1.7.0" />
      </dependentAssembly>
      <dependentAssembly>
        <assemblyIdentity name="System.ValueTuple" publicKeyToken="cc7b13ffcd2ddd51" culture="neutral" />
        <bindingRedirect oldVersion="0.0.0.0-4.0.3.0" newVersion="4.0.3.0" />
      </dependentAssembly>
      <dependentAssembly>
        <assemblyIdentity name="System.Buffers" publicKeyToken="cc7b13ffcd2ddd51" culture="neutral" />
        <bindingRedirect oldVersion="0.0.0.0-4.0.3.0" newVersion="4.0.3.0" />
      </dependentAssembly>
      <dependentAssembly>
        <assemblyIdentity name="Microsoft.Extensions.Logging" publicKeyToken="adb9793829ddae60" culture="neutral" />
        <bindingRedirect oldVersion="0.0.0.0-3.1.7.0" newVersion="3.1.7.0" />
      </dependentAssembly>
    </assemblyBinding>
  </runtime>
</configuration><|MERGE_RESOLUTION|>--- conflicted
+++ resolved
@@ -1,14 +1,7 @@
-<<<<<<< HEAD
-<?xml version="1.0" encoding="utf-8"?>
-<configuration>
-    <startup> 
-        <supportedRuntime version="v4.0" sku=".NETFramework,Version=v4.8"/>
-=======
 ﻿<?xml version="1.0" encoding="utf-8"?>
 <configuration>
     <startup> 
         <supportedRuntime version="v4.0" sku=".NETFramework,Version=v4.8" />
->>>>>>> 969ce61e
     </startup>
   <runtime>
     <assemblyBinding xmlns="urn:schemas-microsoft-com:asm.v1">
